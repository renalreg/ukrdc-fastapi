--- conflicted
+++ resolved
@@ -40,12 +40,7 @@
 pytest-httpx = "^0.21"
 pytest-mock = "^3.14.0"
 pytest-postgresql = "^3.1.1"
-<<<<<<< HEAD
-ruff = "^0.8.3"
-=======
 ruff = "^0.11.13"
-sqlalchemy2-stubs = "*"
->>>>>>> b61a24d4
 tox = "^4.26.0"
 types-python-dateutil = "^2.9.0.20240315"
 
